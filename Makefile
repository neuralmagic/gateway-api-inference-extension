--- conflicted
+++ resolved
@@ -397,16 +397,6 @@
 SHELL := /usr/bin/env bash
 
 # Defaults
-<<<<<<< HEAD
-PROJECT_NAME ?= gateway-api-inference-extension
-DEV_VERSION ?= 0.0.1
-PROD_VERSION ?= 0.0.0
-IMAGE_TAG_BASE ?= quay.io/vllm-d/$(PROJECT_NAME)
-IMG = $(IMAGE_TAG_BASE):$(DEV_VERSION)
-NAMESPACE ?= hc4ai-operator
-
-CONTAINER_TOOL := $(shell command -v docker >/dev/null 2>&1 && echo docker || command -v podman >/dev/null 2>&1 && echo podman || echo "")
-=======
 PROJECT_NAME ?= llm-d-gateway-api-inference-extension
 DEV_VERSION ?= 0.0.1
 PROD_VERSION ?= 0.0.0
@@ -414,7 +404,6 @@
 IMG = $(IMAGE_TAG_BASE):$(DEV_VERSION)
 
 # CONTAINER_TOOL := $(shell command -v docker >/dev/null 2>&1 && echo docker || command -v podman >/dev/null 2>&1 && echo podman || echo "")
->>>>>>> c0af2500
 BUILDER := $(shell command -v buildah >/dev/null 2>&1 && echo buildah || echo $(CONTAINER_TOOL))
 PLATFORMS ?= linux/amd64 # linux/arm64 # linux/s390x,linux/ppc64le
 
@@ -443,11 +432,7 @@
 post-deploy-test: ## Run post deployment tests
 	echo Success!
 	@echo "Post-deployment tests passed."
-<<<<<<< HEAD
-	
-=======
-
->>>>>>> c0af2500
+
 .PHONY: lint
 lint: check-golangci-lint ## Run lint
 	@printf "\033[33;1m==== Running linting ====\033[0m\n"
@@ -467,17 +452,6 @@
 	@echo "✅ Using builder: $(BUILDER)"
 	@if [ "$(BUILDER)" = "buildah" ]; then \
 	  echo "🔧 Buildah detected: Performing multi-arch build..."; \
-<<<<<<< HEAD
-	  for arch in amd64; do \
-	    echo "📦 Building for architecture: $$arch"; \
-	    buildah build --arch=$$arch --os=linux -t $(IMG)-$$arch . || exit 1; \
-	    echo "🚀 Pushing image: $(IMG)-$$arch"; \
-	    buildah push $(IMG)-$$arch docker://$(IMG)-$$arch || exit 1; \
-	  done; \
-	  echo "🧱 Creating and pushing manifest list: $(IMG)"; \
-	  buildah manifest create $(IMG); \
-	  buildah manifest add $(IMG) $(IMG)-amd64; \
-=======
 	  FINAL_TAG=$(IMG); \
 	  for arch in amd64; do \
 	    ARCH_TAG=$$FINAL_TAG-$$arch; \
@@ -494,7 +468,6 @@
 	    ARCH_TAG=$$FINAL_TAG-$$arch; \
 	    buildah manifest add $$FINAL_TAG $$ARCH_TAG; \
 	  done; \
->>>>>>> c0af2500
 	  buildah manifest push --all $(IMG) docker://$(IMG); \
 	elif [ "$(BUILDER)" = "docker" ]; then \
 	  echo "🐳 Docker detected: Building with buildx..."; \
@@ -514,15 +487,6 @@
 	fi
 
 .PHONY:	image-build
-<<<<<<< HEAD
-image-build: check-container-tool load-version-json ## Build Docker image ## Build Docker image using $(CONTAINER_TOOL)
-	@printf "\033[33;1m==== Building Docker image $(IMG) ====\033[0m\n"
-	$(CONTAINER_TOOL) build --build-arg TARGETOS=$(TARGETOS) --build-arg TARGETARCH=$(TARGETARCH) -t $(IMG) .
-
-.PHONY: image-push
-image-push: check-container-tool load-version-json ## Push Docker image $(IMG) to registry
-	@printf "\033[33;1m==== Pushing Docker image $(IMG) ====\033[0m\n"
-=======
 image-build: check-container-tool load-version-json ## Build container image using $(CONTAINER_TOOL)
 	@printf "\033[33;1m==== Building container image $(IMG) ====\033[0m\n"
 	$(CONTAINER_TOOL) build --build-arg TARGETOS=$(TARGETOS) --build-arg TARGETARCH=$(TARGETARCH) -t $(IMG) .
@@ -530,7 +494,6 @@
 .PHONY: image-push
 image-push: check-container-tool load-version-json ## Push container image $(IMG) to registry
 	@printf "\033[33;1m==== Pushing container image $(IMG) ====\033[0m\n"
->>>>>>> c0af2500
 	$(CONTAINER_TOOL) push $(IMG)
 
 ##@ Install/Uninstall Targets
@@ -558,80 +521,6 @@
 	-$(CONTAINER_TOOL) stop $(PROJECT_NAME)-container && $(CONTAINER_TOOL) rm $(PROJECT_NAME)-container
 @echo "$(CONTAINER_TOOL) uninstallation complete. Remove alias if set: unalias $(PROJECT_NAME)"
 
-<<<<<<< HEAD
-### Kubernetes Targets (kubectl)
-
-.PHONY: install-k8s
-install-k8s: check-kubectl check-kustomize check-envsubst ## Install on Kubernetes
-	export PROJECT_NAME=${PROJECT_NAME}
-	export NAMESPACE=${NAMESPACE}
-	@echo "Creating namespace (if needed) and setting context to $(NAMESPACE)..."
-	kubectl create namespace $(NAMESPACE) 2>/dev/null || true
-	kubectl config set-context --current --namespace=$(NAMESPACE)
-	@echo "Deploying resources from deploy/ ..."
-	# Build the kustomization from deploy, substitute variables, and apply the YAML
-	kustomize build deploy | envsubst | kubectl apply -f -
-	@echo "Waiting for pod to become ready..."
-	sleep 5
-	@POD=$$(kubectl get pod -l app=$(PROJECT_NAME)-statefulset -o jsonpath='{.items[0].metadata.name}'); \
-	echo "Kubernetes installation complete."; \
-	echo "To use the app, run:"; \
-	echo "alias $(PROJECT_NAME)='kubectl exec -n $(NAMESPACE) -it $$POD -- /app/$(PROJECT_NAME)'"
-	
-.PHONY: uninstall-k8s
-uninstall-k8s: check-kubectl check-kustomize check-envsubst ## Uninstall from Kubernetes
-	export PROJECT_NAME=${PROJECT_NAME}
-	export NAMESPACE=${NAMESPACE}
-	@echo "Removing resources from Kubernetes..."
-	kustomize build deploy | envsubst | kubectl delete --force -f - || true
-	POD=$$(kubectl get pod -l app=$(PROJECT_NAME)-statefulset -o jsonpath='{.items[0].metadata.name}'); \
-	echo "Deleting pod: $$POD"; \
-	kubectl delete pod "$$POD" --force --grace-period=0 || true; \
-	echo "Kubernetes uninstallation complete. Remove alias if set: unalias $(PROJECT_NAME)"
-
-### OpenShift Targets (oc)
-
-.PHONY: install-openshift
-install-openshift: check-kubectl check-kustomize check-envsubst ## Install on OpenShift
-	@echo $$PROJECT_NAME $$NAMESPACE $$IMAGE_TAG_BASE $$VERSION
-	@echo "Creating namespace $(NAMESPACE)..."
-	kubectl create namespace $(NAMESPACE) 2>/dev/null || true
-	@echo "Deploying common resources from deploy/ ..."
-	# Build and substitute the base manifests from deploy, then apply them
-	kustomize build deploy | envsubst '$$PROJECT_NAME $$NAMESPACE $$IMAGE_TAG_BASE $$VERSION' | kubectl apply -n $(NAMESPACE) -f -
-	@echo "Waiting for pod to become ready..."
-	sleep 5
-	@POD=$$(kubectl get pod -l app=$(PROJECT_NAME)-statefulset -n $(NAMESPACE) -o jsonpath='{.items[0].metadata.name}'); \
-	echo "OpenShift installation complete."; \
-	echo "To use the app, run:"; \
-	echo "alias $(PROJECT_NAME)='kubectl exec -n $(NAMESPACE) -it $$POD -- /app/$(PROJECT_NAME)'" 
-
-.PHONY: uninstall-openshift
-uninstall-openshift: check-kubectl check-kustomize check-envsubst ## Uninstall from OpenShift
-	@echo "Removing resources from OpenShift..."
-	kustomize build deploy | envsubst '$$PROJECT_NAME $$NAMESPACE $$IMAGE_TAG_BASE $$VERSION' | kubectl delete --force -f - || true
-	# @if kubectl api-resources --api-group=route.openshift.io | grep -q Route; then \
-	#   envsubst '$$PROJECT_NAME $$NAMESPACE $$IMAGE_TAG_BASE $$VERSION' < deploy/openshift/route.yaml | kubectl delete --force -f - || true; \
-	# fi
-	@POD=$$(kubectl get pod -l app=$(PROJECT_NAME)-statefulset -n $(NAMESPACE) -o jsonpath='{.items[0].metadata.name}'); \
-	echo "Deleting pod: $$POD"; \
-	kubectl delete pod "$$POD" --force --grace-period=0 || true; \
-	echo "OpenShift uninstallation complete. Remove alias if set: unalias $(PROJECT_NAME)"
-
-### RBAC Targets (using kustomize and envsubst)
-
-.PHONY: install-rbac
-install-rbac: check-kubectl check-kustomize check-envsubst ## Install RBAC
-	@echo "Applying RBAC configuration from deploy/rbac..."
-	kustomize build deploy/rbac | envsubst '$$PROJECT_NAME $$NAMESPACE $$IMAGE_TAG_BASE $$VERSION' | kubectl apply -f -
-
-.PHONY: uninstall-rbac
-uninstall-rbac: check-kubectl check-kustomize check-envsubst ## Uninstall RBAC
-	@echo "Removing RBAC configuration from deploy/rbac..."
-	kustomize build deploy/rbac | envsubst '$$PROJECT_NAME $$NAMESPACE $$IMAGE_TAG_BASE $$VERSION' | kubectl delete -f - || true
-
-=======
->>>>>>> c0af2500
 
 ##@ Version Extraction
 .PHONY: version dev-registry prod-registry extract-version-info
@@ -660,21 +549,13 @@
 load-version-json: check-jq
 	@if [ "$(DEV_VERSION)" = "0.0.1" ]; then \
 	  DEV_VERSION=$$(jq -r '."dev-version"' .version.json); \
-<<<<<<< HEAD
-	  PROD_VERSION=$$(jq -r '."dev-version"' .version.json); \
-=======
 	  PROD_VERSION=$$(jq -r '."prod-version"' .version.json); \
->>>>>>> c0af2500
 	  echo "✔ Loaded DEV_VERSION from .version.json: $$DEV_VERSION"; \
 	  echo "✔ Loaded PROD_VERSION from .version.json: $$PROD_VERSION"; \
 	  export DEV_VERSION; \
 	  export PROD_VERSION; \
 	fi && \
-<<<<<<< HEAD
-	CURRENT_DEFAULT="quay.io/vllm-d/$(PROJECT_NAME)"; \
-=======
 	CURRENT_DEFAULT="quay.io/llm-d/$(PROJECT_NAME)"; \
->>>>>>> c0af2500
 	if [ "$(IMAGE_TAG_BASE)" = "$$CURRENT_DEFAULT" ]; then \
 	  IMAGE_TAG_BASE=$$(jq -r '."dev-registry"' .version.json); \
 	  echo "✔ Loaded IMAGE_TAG_BASE from .version.json: $$IMAGE_TAG_BASE"; \
@@ -775,15 +656,6 @@
 	  echo "✅ Alias is likely to work: alias $(PROJECT_NAME)='$(CONTAINER_TOOL) exec -it $(PROJECT_NAME)-container /app/$(PROJECT_NAME)'"; \
 	fi
 
-<<<<<<< HEAD
-.PHONY: print-namespace
-print-namespace: ## Print the current namespace
-	@echo "$(NAMESPACE)"
-
-.PHONY: print-project-name
-print-project-name: ## Print the current project name
-	@echo "$(PROJECT_NAME)"
-=======
 # This is being used for tekton builds in the CI/CD pipeline, to provide a
 # default namespace to do a test deployment of the Kubernetes dev environment.
 .PHONY: print-namespace
@@ -932,5 +804,4 @@
 install-openshift: environment.dev.kubernetes
 
 .PHONY: uninstall-openshift
-uninstall-openshift: clean.environment.dev.kubernetes
->>>>>>> c0af2500
+uninstall-openshift: clean.environment.dev.kubernetes
--- conflicted
+++ resolved
@@ -32,11 +32,5 @@
 WORKDIR /
 COPY --from=builder /workspace/bin/epp /app/epp
 USER 65532:65532
-<<<<<<< HEAD
 
-CMD ["sleep", "infinity"]
-
-=======
-
-ENTRYPOINT ["/app/epp"]
->>>>>>> c0af2500
+ENTRYPOINT ["/app/epp"]
# Development

Developing and testing the Gateway API Inference Extension (GIE) is done by
building your Endpoint Picker (EPP) image and attaching that to a `Gateway` on a
development cluster, with some model serving backend to route traffic to.

We provide `Makefile` targets and development environment deployment manifests
under the `deploy/environments` directory, which include support for
multiple kinds of clusters:

* [Kubernetes In Docker (KIND)](#kubernetes-in-docker-(kind))
* [Kubernetes](#kubernetes)
* [OpenShift](#kubernetes)

We support multiple different model serving platforms for testing:

* VLLM
* VLLM-Simulator

In the following sections we will cover how to use the different development
environment options.

## Kubernetes In Docker (KIND)

A [KIND] cluster can be used for basic development and testing on a local
system. This environment will generally be limited to using a model serving
simulator and as such is very limited compared to clusters with full model
serving resources.

[KIND]:https://github.com/kubernetes-sigs/kind

### Setup

> **WARNING**: This current requires you to have manually built the vllm
> simulator separately on your local system. In a future iteration this will
> be handled automatically and will not be required.

Run the following:

```bash
make environment.dev.kind
```

This will create a `kind` cluster (or re-use an existing one) using the system's
local container runtime and deploy the development stack into the `default`
namespace.

There are several ways to access the gateway:

**Port forward**:

```sh
$ kubectl --context kind-gie-dev port-forward service/inference-gateway 8080:80
```

**NodePort `inference-gateway-istio`**
> **Warning**: This method doesn't work on `podman` correctly, as `podman` support
> with `kind` is not fully implemented yet.

```sh
# Determine the k8s node address
$ kubectl --context kind-gie-dev get node -o yaml | grep address
# The service is accessible over port 80 of the worker IP address.
```

**LoadBalancer**

```sh
# Install and run cloud-provider-kind:
$ go install sigs.k8s.io/cloud-provider-kind@latest && cloud-provider-kind &
$ kubectl --context kind-gie-dev get service inference-gateway
# Wait for the LoadBalancer External-IP to become available. The service is accessible over port 80.
```

You can now make requests macthing the IP:port of one of the access mode above:

```sh
$ curl -s -w '\n' http://<IP:port>/v1/completions -H 'Content-Type: application/json' -d '{"model":"food-review","prompt":"hi","max_tokens":10,"temperature":0}' | jq
```

By default the created inference gateway, can be accessed on port 30080. This can
be overriden to any free port in the range of 30000 to 32767, by running the above
command as follows:

```bash
GATEWAY_HOST_PORT=<selected-port> make environment.dev.kind
```

**Where:** &lt;selected-port&gt; is the port on your local machine you want to use to
access the inference gatyeway.

> **NOTE**: If you require significant customization of this environment beyond
> what the standard deployment provides, you can use the `deploy/components`
> with `kustomize` to build your own highly customized environment. You can use
> the `deploy/environments/kind` deployment as a reference for your own.

#### Development Cycle

To test your changes to the GIE in this environment, make your changes locally
and then run the following:

```bash
make environment.dev.kind.update
```

This will build images with your recent changes and load the new images to the
cluster. Then a rollout the `Deployments` will be performed so that your
recent changes are refleted.

## Kubernetes

A Kubernetes (or OpenShift) cluster can be used for development and testing.
There is a cluster-level infrastructure deployment that needs to be managed,
and then development environments can be created on a per-namespace basis to
enable sharing the cluster with multiple developers (or feel free to just use
the `default` namespace if the cluster is private/personal).

### Setup - Infrastructure

> **WARNING**: In shared cluster situations you should probably not be
> running this unless you're the cluster admin and you're _certain_ it's you
> that should be running this, as this can be disruptive to other developers
> in the cluster.

The following will deploy all the infrastructure-level requirements (e.g. CRDs,
Operators, etc) to support the namespace-level development environments:

```bash
make environment.dev.kubernetes.infrastructure
```

Whenever the `deploy/environments/dev/kubernetes-infra` deployment's components
are updated, this will need to be re-deployed.

### Setup - Developer Environment

> **WARNING**: This setup is currently very manual in regards to container
> images for the VLLM simulator and the EPP. It is expected that you build and
> push images for both to your own private registry. In future iterations, we
> will be providing automation around this to make it simpler.

To deploy a development environment to the cluster you'll need to explicitly
provide a namespace. This can be `default` if this is your personal cluster,
but on a shared cluster you should pick something unique. For example:

```bash
export NAMESPACE=annas-dev-environment
```

> **NOTE**: You could also use a tool like `uuidgen` to come up with a unique
> name (e.g. `anna-0d03d66c-8880-4000-88b7-22f1d430f7d0`).

Create the namespace:

```bash
kubectl create namespace ${NAMESPACE}
```

Set the default namespace for kubectl commands

```bash
kubectl config set-context --current --namespace="${NAMESPACE}"
```

> NOTE: If you are using OpenShift (oc CLI), use the following instead: `oc project "${NAMESPACE}"`

You'll need to provide a `Secret` with the login credentials for your private
repository (e.g. quay.io). It should look something like this:

```yaml
apiVersion: v1
kind: Secret
metadata:
  name: anna-pull-secret
data:
  .dockerconfigjson: <YOUR_ENCODED_CONFIG_HERE>
type: kubernetes.io/dockerconfigjson
```

Apply that to your namespace:

```bash
kubectl apply -f secret.yaml
```

Export the name of the `Secret` to the environment:

```bash
export REGISTRY_SECRET=anna-pull-secret
```

Set the `VLLM_MODE` environment variable based on which version of vLLM you want to deploy:

* `vllm-sim`: Lightweight simulator for simple environments (default).
* `vllm`: Full vLLM model server, using GPU/CPU for inferencing
* `vllm-p2p`: Full vLLM with LMCache P2P support for enable KV-Cache aware routing

```bash
export VLLM_MODE=vllm-sim  # or vllm / vllm-p2p
```

- Set Hugging Face token variable:

```bash
export HF_TOKEN="<HF_TOKEN>"
```

<<<<<<< HEAD
> NOTE: you can set above images to the prebuilt images on quay.io.
> Just note that the EPP image is not using the `/epp` suffix.
=======
**Warning**: For vllm mode, the default image uses llama3-8b. Make sure you have permission to access these files in their respective repositories.

**Note:** The model can be replaced. See [Environment Configuration](#environment-configuration) for model settings.
>>>>>>> 128d901e

Once all this is set up, you can deploy the environment:

```bash
make environment.dev.kubernetes
```

This will deploy the entire stack to whatever namespace you chose. You can test
by exposing the inference `Gateway` via port-forward:

<<<<<<< HEAD
```console
kubectl -n ${NAMESPACE} port-forward service/inference-gateway 8080:80
=======
```bash
kubectl port-forward service/inference-gateway 8080:80
>>>>>>> 128d901e
```

And making requests with `curl`:

**vllm-sim:**

```bash
curl -s -w '\n' http://localhost:8080/v1/completions -H 'Content-Type: application/json' \
  -d '{"model":"food-review","prompt":"hi","max_tokens":10,"temperature":0}' | jq
```

**vllm or vllm-p2p:**

```bash
curl -s -w '\n' http://localhost:8080/v1/completions -H 'Content-Type: application/json' \
  -d '{"model":"meta-llama/Llama-3.1-8B-Instruct","prompt":"hi","max_tokens":10,"temperature":0}' | jq
```

#### Environment Configurateion

**1. Setting the EPP image and tag:**

You can optionally set a custom EPP image (otherwise, the default will be used):

```bash
export EPP_IMAGE="<YOUR_REGISTRY>/<YOUR_IMAGE>"
export EPP_TAG="<YOUR_TAG>"
```

**2. Setting the vLLM image and tag:**

Each vLLM mode has default image values, but you can override them:

For `vllm-sim` mode:**

```bash
export VLLM_SIM_IMAGE="<YOUR_REGISTRY>/<YOUR_IMAGE>"
export VLLM_SIM_TAG="<YOUR_TAG>"
```

For `vllm` and `vllm-p2p` modes:**

```bash
export VLLM_IMAGE="<YOUR_REGISTRY>/<YOUR_IMAGE>"
export VLLM_TAG="<YOUR_TAG>"
```

**3. Setting the model name and label:**

You can replace the model name that will be used in the system.

```bash
export MODEL_NAME="${MODEL_NAME:-mistralai/Mistral-7B-Instruct-v0.2}"
export MODEL_LABEL="${MODEL_LABEL:-mistral7b}"
```

It is also recommended to update the inference pool name accordingly so that it aligns with the models:

```bash
export POOL_NAME="${POOL_NAME:-vllm-Mistral-7B-Instruct}"
```

**4. Additional environment settings:**

More Setting of environment variables can be found in the `scripts/kubernetes-dev-env.sh`.



#### Development Cycle

> **WARNING**: This is a very manual process at the moment. We expect to make
> this more automated in future iterations.

Make your changes locally and commit them. Then select an image tag based on
the `git` SHA:

```bash
export EPP_TAG=$(git rev-parse HEAD)
```

Build the image:

```bash
DEV_VERSION=$EPP_TAG make image-build
```

Tag the image for your private registry and push it:

```bash
$CONTAINER_RUNTIME tag quay.io/vllm-d/gateway-api-inference-extension/epp:$TAG \
    <MY_REGISTRY>/<MY_IMAGE>:$EPP_TAG
$CONTAINER_RUNTIME push <MY_REGISTRY>/<MY_IMAGE>:$EPP_TAG
```

> **NOTE**: `$CONTAINER_RUNTIME` can be configured or replaced with whatever your
> environment's standard container runtime is (e.g. `podman`, `docker`).

Then you can re-deploy the environment with the new changes (don't forget all
the required env vars):

```bash
make environment.dev.kubernetes
```

And test the changes.

### Cleanup Environment

To clean up the development environment and remove all deployed resources in your namespace, run:

```sh
make clean.environment.dev.kubernetes
```

**Warning**: This cleanup doesn't remove any custom pull `Secrets` you may have added. If you are
done with this environment, you may want to remove those manually as well.

If you also want to remove the namespace entirely, run:

```sh
kubectl delete namespace ${NAMESPACE}
```<|MERGE_RESOLUTION|>--- conflicted
+++ resolved
@@ -205,14 +205,12 @@
 export HF_TOKEN="<HF_TOKEN>"
 ```
 
-<<<<<<< HEAD
+**Warning**: For vllm mode, the default image uses llama3-8b. Make sure you have permission to access these files in their respective repositories.
+
+**Note:** The model can be replaced. See [Environment Configuration](#environment-configuration) for model settings.
+
 > NOTE: you can set above images to the prebuilt images on quay.io.
 > Just note that the EPP image is not using the `/epp` suffix.
-=======
-**Warning**: For vllm mode, the default image uses llama3-8b. Make sure you have permission to access these files in their respective repositories.
-
-**Note:** The model can be replaced. See [Environment Configuration](#environment-configuration) for model settings.
->>>>>>> 128d901e
 
 Once all this is set up, you can deploy the environment:
 
@@ -223,13 +221,8 @@
 This will deploy the entire stack to whatever namespace you chose. You can test
 by exposing the inference `Gateway` via port-forward:
 
-<<<<<<< HEAD
-```console
-kubectl -n ${NAMESPACE} port-forward service/inference-gateway 8080:80
-=======
 ```bash
 kubectl port-forward service/inference-gateway 8080:80
->>>>>>> 128d901e
 ```
 
 And making requests with `curl`:

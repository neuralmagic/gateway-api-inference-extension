[![Go Report Card](https://goreportcard.com/badge/sigs.k8s.io/gateway-api-inference-extension)](https://goreportcard.com/report/sigs.k8s.io/gateway-api-inference-extension)
[![Go Reference](https://pkg.go.dev/badge/sigs.k8s.io/gateway-api-inference-extension.svg)](https://pkg.go.dev/sigs.k8s.io/gateway-api-inference-extension)
[![License](https://img.shields.io/github/license/kubernetes-sigs/gateway-api-inference-extension)](/LICENSE)

# Gateway API Inference Extension (GIE)

This project offers tools for AI Inference, enabling developers to build [Inference Gateways].

[Inference Gateways]:#concepts-and-definitions

## Concepts and Definitions

The following are some key industry terms that are important to understand for
this project:

- **Model**: A generative AI model that has learned patterns from data and is
  used for inference. Models vary in size and architecture, from smaller
  domain-specific models to massive multi-billion parameter neural networks that
  are optimized for diverse language tasks.
- **Inference**: The process of running a generative AI model, such as a large
  language model, diffusion model etc, to generate text, embeddings, or other
  outputs from input data.
- **Model server**: A service (in our case, containerized) responsible for
  receiving inference requests and returning predictions from a model.
- **Accelerator**: specialized hardware, such as Graphics Processing Units
  (GPUs) that can be attached to Kubernetes nodes to speed up computations,
  particularly for training and inference tasks.

And the following are more specific terms to this project:

- **Scheduler**: Makes decisions about which endpoint is optimal (best cost /
  best performance) for an inference request based on `Metrics and Capabilities`
  from [Model Serving](/docs/proposals/003-model-server-protocol/README.md).
- **Metrics and Capabilities**: Data provided by model serving platforms about
  performance, availability and capabilities to optimize routing. Includes
  things like [Prefix Cache] status or [LoRA Adapters] availability.
- **Endpoint Selector**: A `Scheduler` combined with `Metrics and Capabilities`
  systems is often referred to together as an [Endpoint Selection Extension]
  (this is also sometimes referred to as an "endpoint picker", or "EPP").
- **Inference Gateway**: A proxy/load-balancer which has been coupled with a
  `Endpoint Selector`. It provides optimized routing and load balancing for
  serving Kubernetes self-hosted generative Artificial Intelligence (AI)
  workloads. It simplifies the deployment, management, and observability of AI
  inference workloads.

For deeper insights and more advanced concepts, refer to our [proposals](/docs/proposals).

[Inference]:https://www.digitalocean.com/community/tutorials/llm-inference-optimization
[Gateway API]:https://github.com/kubernetes-sigs/gateway-api
[Prefix Cache]:https://docs.vllm.ai/en/stable/design/v1/prefix_caching.html
[LoRA Adapters]:https://docs.vllm.ai/en/stable/features/lora.html
[Endpoint Selection Extension]:https://gateway-api-inference-extension.sigs.k8s.io/#endpoint-selection-extension

## Technical Overview

This extension upgrades an [ext-proc](https://www.envoyproxy.io/docs/envoy/latest/configuration/http/http_filters/ext_proc_filter)-capable proxy or gateway - such as Envoy Gateway, kGateway, or the GKE Gateway - to become an **inference gateway** - supporting inference platform teams self-hosting large language models on Kubernetes. This integration makes it easy to expose and control access to your local [OpenAI-compatible chat completion endpoints](https://platform.openai.com/docs/api-reference/chat) to other workloads on or off cluster, or to integrate your self-hosted models alongside model-as-a-service providers in a higher level **AI Gateway** like LiteLLM, Solo AI Gateway, or Apigee.

The inference gateway:

* Improves the tail latency and throughput of LLM completion requests against Kubernetes-hosted model servers using an extensible request scheduling alogrithm that is kv-cache and request cost aware, avoiding evictions or queueing as load increases
* Provides [Kubernetes-native declarative APIs](https://gateway-api-inference-extension.sigs.k8s.io/concepts/api-overview/) to route client model names to use-case specific LoRA adapters and control incremental rollout of new adapter versions, A/B traffic splitting, and safe blue-green base model and model server upgrades
* Adds end to end observability around service objective attainment
* Ensures operational guardrails between different client model names, allowing a platform team to safely serve many different GenAI workloads on the same pool of shared foundation model servers for higher utilization and fewer required accelerators

![Architecture Diagram](./docs/inference-gateway-architecture.svg)

It currently requires a version of vLLM that supports the necessary metrics to predict traffic load which is defined in the [model server protocol](https://github.com/kubernetes-sigs/gateway-api-inference-extension/tree/main/docs/proposals/003-model-server-protocol).  Support for Google's Jetstream, nVidia Triton, text-generation-inference, and SGLang is coming soon.

## Status

This project is [alpha (0.3 release)](https://github.com/kubernetes-sigs/gateway-api-inference-extension/releases/tag/v0.3.0).  It should not be used in production yet.

## Getting Started

Follow our [Getting Started Guide](https://gateway-api-inference-extension.sigs.k8s.io/guides/) to get the inference-extension up and running on your cluster!

See our website at https://gateway-api-inference-extension.sigs.k8s.io/ for detailed API documentation on leveraging our Kubernetes-native declarative APIs

## Roadmap

As Inference Gateway builds towards a GA release. We will continue to expand our capabilities, namely:
1. Prefix-cache aware load balancing with interfaces for remote caches 
1. Recommended LoRA adapter pipeline for automated rollout 
1. Fairness and priority between workloads within the same criticality band
1. HPA support for autoscaling on aggregate metrics derived from the load balancer
1. Support for large multi-modal inputs and outputs
1. Support for other GenAI model types (diffusion and other non-completion protocols)
1. Heterogeneous accelerators - serve workloads on multiple types of accelerator using latency and request cost-aware load balancing
1. Disaggregated serving support with independently scaling pools


## End-to-End Tests

Follow this [README](./test/e2e/epp/README.md) to learn more about running the inference-extension end-to-end test suite on your cluster.

## Contributing

Our community meeting is weekly at Thursday 10AM PDT ([Zoom](https://zoom.us/j/9955436256?pwd=Z2FQWU1jeDZkVC9RRTN4TlZyZTBHZz09), [Meeting Notes](https://www.google.com/url?q=https://docs.google.com/document/d/1frfPE5L1sI3737rdQV04IcDGeOcGJj2ItjMg6z2SRH0/edit?usp%3Dsharing&sa=D&source=calendar&usd=2&usg=AOvVaw1pUVy7UN_2PMj8qJJcFm1U)).

We currently utilize the [#wg-serving](https://kubernetes.slack.com/?redir=%2Fmessages%2Fwg-serving) slack channel for communications.

Contributions are readily welcomed, follow the [dev guide](./docs/dev.md) to start contributing!

### Code of conduct

Participation in the Kubernetes community is governed by the [Kubernetes Code of Conduct](code-of-conduct.md).
<<<<<<< HEAD

=======
>>>>>>> c0af2500
<|MERGE_RESOLUTION|>--- conflicted
+++ resolved
@@ -104,7 +104,3 @@
 ### Code of conduct
 
 Participation in the Kubernetes community is governed by the [Kubernetes Code of Conduct](code-of-conduct.md).
-<<<<<<< HEAD
-
-=======
->>>>>>> c0af2500

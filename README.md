[![Go Report Card](https://goreportcard.com/badge/sigs.k8s.io/gateway-api-inference-extension)](https://goreportcard.com/report/sigs.k8s.io/gateway-api-inference-extension)
[![Go Reference](https://pkg.go.dev/badge/sigs.k8s.io/gateway-api-inference-extension.svg)](https://pkg.go.dev/sigs.k8s.io/gateway-api-inference-extension)
[![License](https://img.shields.io/github/license/kubernetes-sigs/gateway-api-inference-extension)](/LICENSE)

# Gateway API Inference Extension (GIE)

This project offers tools for AI Inference, enabling developers to build [Inference Gateways].

---
## Temporary Fork Configuration

To enable the KVCacheAwareScorer, the following environment variables must be configured:
```
export ENABLE_KVCACHE_AWARE_SCORER=true
export KVCACHE_AWARE_SCORER_WEIGHT=1.0
export KVCACHE_INDEXER_REDIS_ADDR=<redis-service>
export HF_TOKEN=<HuggingFace Token that has access to the vLLM models>
```

To enable the LoadAwareScorer, the following environment variables must be configured:
```
export ENABLE_LOAD_AWARE_SCORER=true
export LOAD_AWARE_SCORER_WEIGHT=1.0
```

<<<<<<< HEAD
To enable the SessionAwareScorer, the following environment variables must be configured:
```
export ENABLE_SESSION_AWARE_SCORER=true
export SESSION_AWARE_SCORER_WEIGHT=1.0
```

To enable PDFilter, the following env var must be configured:
=======
To enable Prefill/Decode (PD) processing, the following environment variable must be configured:
>>>>>>> 09f7448c
```
export PD_ENABLED=true
```

To define the prompt length threshold (requests with a prompt longer than the value defined here will be processed using the prefill-decode process), the following environment variable must be configured:
```
export PD_PROMPT_LEN_THRESHOLD=10
```

Prefill configuration:

To enable and configure the kv cache scorer for prefill, the following environment variables must be configured:
```
export PREFILL_ENABLE_KVCACHE_AWARE_SCORER=true
export PREFILL_KVCACHE_AWARE_SCORER_WEIGHT=1.0
```

To enable and configure the load aware scorer for prefill, the following environment variables must be configured:
```
export PREFILL_ENABLE_LOAD_AWARE_SCORER=true
export PREFILL_LOAD_AWARE_SCORER_WEIGHT=1.0
```

Decode configuration:

To enable and configure the kv cache scorer for decode, the following environment variables must be configured:
```
export DECODE_ENABLE_KVCACHE_AWARE_SCORER=true
export DECODE_KVCACHE_AWARE_SCORER_WEIGHT=1.0
```

To enable and configure the load aware scorer for decode, the following environment variables must be configured:
```
export DECODE_ENABLE_LOAD_AWARE_SCORER=true
export DECODE_LOAD_AWARE_SCORER_WEIGHT=1.0
```
---
[Inference Gateways]:#concepts-and-definitions

## Concepts and Definitions

The following are some key industry terms that are important to understand for
this project:

- **Model**: A generative AI model that has learned patterns from data and is
  used for inference. Models vary in size and architecture, from smaller
  domain-specific models to massive multi-billion parameter neural networks that
  are optimized for diverse language tasks.
- **Inference**: The process of running a generative AI model, such as a large
  language model, diffusion model etc, to generate text, embeddings, or other
  outputs from input data.
- **Model server**: A service (in our case, containerized) responsible for
  receiving inference requests and returning predictions from a model.
- **Accelerator**: specialized hardware, such as Graphics Processing Units
  (GPUs) that can be attached to Kubernetes nodes to speed up computations,
  particularly for training and inference tasks.

And the following are more specific terms to this project:

- **Scheduler**: Makes decisions about which endpoint is optimal (best cost /
  best performance) for an inference request based on `Metrics and Capabilities`
  from [Model Serving](/docs/proposals/003-model-server-protocol/README.md).
- **Metrics and Capabilities**: Data provided by model serving platforms about
  performance, availability and capabilities to optimize routing. Includes
  things like [Prefix Cache] status or [LoRA Adapters] availability.
- **Endpoint Selector**: A `Scheduler` combined with `Metrics and Capabilities`
  systems is often referred to together as an [Endpoint Selection Extension]
  (this is also sometimes referred to as an "endpoint picker", or "EPP").
- **Inference Gateway**: A proxy/load-balancer which has been coupled with a
  `Endpoint Selector`. It provides optimized routing and load balancing for
  serving Kubernetes self-hosted generative Artificial Intelligence (AI)
  workloads. It simplifies the deployment, management, and observability of AI
  inference workloads.

For deeper insights and more advanced concepts, refer to our [proposals](/docs/proposals).

[Inference]:https://www.digitalocean.com/community/tutorials/llm-inference-optimization
[Gateway API]:https://github.com/kubernetes-sigs/gateway-api
[Prefix Cache]:https://docs.vllm.ai/en/stable/design/v1/prefix_caching.html
[LoRA Adapters]:https://docs.vllm.ai/en/stable/features/lora.html
[Endpoint Selection Extension]:https://gateway-api-inference-extension.sigs.k8s.io/#endpoint-selection-extension

## Technical Overview

This extension upgrades an [ext-proc](https://www.envoyproxy.io/docs/envoy/latest/configuration/http/http_filters/ext_proc_filter)-capable proxy or gateway - such as Envoy Gateway, kGateway, or the GKE Gateway - to become an **inference gateway** - supporting inference platform teams self-hosting large language models on Kubernetes. This integration makes it easy to expose and control access to your local [OpenAI-compatible chat completion endpoints](https://platform.openai.com/docs/api-reference/chat) to other workloads on or off cluster, or to integrate your self-hosted models alongside model-as-a-service providers in a higher level **AI Gateway** like LiteLLM, Solo AI Gateway, or Apigee.

The inference gateway:

* Improves the tail latency and throughput of LLM completion requests against Kubernetes-hosted model servers using an extensible request scheduling alogrithm that is kv-cache and request cost aware, avoiding evictions or queueing as load increases
* Provides [Kubernetes-native declarative APIs](https://gateway-api-inference-extension.sigs.k8s.io/concepts/api-overview/) to route client model names to use-case specific LoRA adapters and control incremental rollout of new adapter versions, A/B traffic splitting, and safe blue-green base model and model server upgrades
* Adds end to end observability around service objective attainment
* Ensures operational guardrails between different client model names, allowing a platform team to safely serve many different GenAI workloads on the same pool of shared foundation model servers for higher utilization and fewer required accelerators

![Architecture Diagram](./docs/inference-gateway-architecture.svg)

It currently requires a version of vLLM that supports the necessary metrics to predict traffic load which is defined in the [model server protocol](https://github.com/kubernetes-sigs/gateway-api-inference-extension/tree/main/docs/proposals/003-model-server-protocol).  Support for Google's Jetstream, nVidia Triton, text-generation-inference, and SGLang is coming soon.

## Status

This project is [alpha (0.3 release)](https://github.com/kubernetes-sigs/gateway-api-inference-extension/releases/tag/v0.3.0).  It should not be used in production yet.

## Getting Started

Follow our [Getting Started Guide](https://gateway-api-inference-extension.sigs.k8s.io/guides/) to get the inference-extension up and running on your cluster!

See our website at https://gateway-api-inference-extension.sigs.k8s.io/ for detailed API documentation on leveraging our Kubernetes-native declarative APIs

## Roadmap

As Inference Gateway builds towards a GA release. We will continue to expand our capabilities, namely:
1. Prefix-cache aware load balancing with interfaces for remote caches
1. Recommended LoRA adapter pipeline for automated rollout
1. Fairness and priority between workloads within the same criticality band
1. HPA support for autoscaling on aggregate metrics derived from the load balancer
1. Support for large multi-modal inputs and outputs
1. Support for other GenAI model types (diffusion and other non-completion protocols)
1. Heterogeneous accelerators - serve workloads on multiple types of accelerator using latency and request cost-aware load balancing
1. Disaggregated serving support with independently scaling pools


## End-to-End Tests

Follow this [README](./test/e2e/epp/README.md) to learn more about running the inference-extension end-to-end test suite on your cluster.

## Contributing

Our community meeting is weekly at Thursday 10AM PDT ([Zoom](https://zoom.us/j/9955436256?pwd=Z2FQWU1jeDZkVC9RRTN4TlZyZTBHZz09), [Meeting Notes](https://www.google.com/url?q=https://docs.google.com/document/d/1frfPE5L1sI3737rdQV04IcDGeOcGJj2ItjMg6z2SRH0/edit?usp%3Dsharing&sa=D&source=calendar&usd=2&usg=AOvVaw1pUVy7UN_2PMj8qJJcFm1U)).

We currently utilize the [#wg-serving](https://kubernetes.slack.com/?redir=%2Fmessages%2Fwg-serving) slack channel for communications.

Contributions are readily welcomed, follow the [dev guide](./docs/dev.md) to start contributing!

### Code of conduct

Participation in the Kubernetes community is governed by the [Kubernetes Code of Conduct](code-of-conduct.md).<|MERGE_RESOLUTION|>--- conflicted
+++ resolved
@@ -23,17 +23,13 @@
 export LOAD_AWARE_SCORER_WEIGHT=1.0
 ```
 
-<<<<<<< HEAD
 To enable the SessionAwareScorer, the following environment variables must be configured:
 ```
 export ENABLE_SESSION_AWARE_SCORER=true
 export SESSION_AWARE_SCORER_WEIGHT=1.0
 ```
 
-To enable PDFilter, the following env var must be configured:
-=======
 To enable Prefill/Decode (PD) processing, the following environment variable must be configured:
->>>>>>> 09f7448c
 ```
 export PD_ENABLED=true
 ```
